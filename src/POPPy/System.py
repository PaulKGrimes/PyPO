--- conflicted
+++ resolved
@@ -155,248 +155,6 @@
             self.system[reflDict["name"]]["gmode"] = 1
 
         self.num_ref += 1
-<<<<<<< HEAD
-    
-    def addCamera(self, lims_x, lims_y, gridsize, center=np.zeros(3), name="Camera", gmode='xy', units='mm'):
-        cam = Camera.Camera(center, name, units)
-        
-        cam.setGrid(lims_x, lims_y, gridsize, gmode)
-        
-        self.system["{}".format(name)] = cam
-        self.num_cam += 1
-        
-    def saveElement(self, element):
-        saveExist = os.path.isdir(self.savePathElem)
-        
-        if not saveExist:
-            os.makedirs(self.savePathElem)
-        
-        paramdict = element.paramTojson()
-        
-        with open('./{}{}.json'.format(self.savePathElem, element.name), 'w') as f:
-            json.dump(paramdict, f)
-            
-    def loadElement(self, name):
-        """
-        (PUBLIC)
-        Load an element from save.
-        
-        @param  ->
-            name            :   Name of reflector to load
-        """
-        
-        with open('./{}{}.json'.format(self.savePathElem, name), 'r') as f:
-            paramdict = json.loads(f.read())
-            
-        name = paramdict["name"]
-            
-        coef = [paramdict["a"], paramdict["b"], paramdict["c"]]
-        
-        lims_x = paramdict["lims_x"]
-        lims_y = paramdict["lims_y"]
-        gridsize = paramdict["gridsize"]
-        
-        gmode = paramdict["gmode"]
-        units = paramdict["units"]
-        
-        flip = paramdict["flip"]
-        
-        cRot = np.array(paramdict["cRot"])
-        uvaxis = paramdict["uvaxis"]
-        
-        sec = paramdict["sec"]
-            
-        if paramdict["type"] == "Paraboloid":
-
-            self.addParabola(coef=coef, lims_x=lims_x, lims_y=lims_y, 
-                             gridsize=gridsize, cRot=cRot, 
-                             pmode='man', gmode=gmode, name=name, axis=uvaxis, 
-                             units=units, trunc=False, flip=flip)
-        
-        elif paramdict["type"] == "Hyperboloid":
-
-            self.addHyperbola(coef=coef, lims_x=lims_x, lims_y=lims_y, 
-                             gridsize=gridsize, cRot=cRot, 
-                             pmode='man', gmode=gmode, name=name, axis=uvaxis, 
-                             units=units, sec=sec, trunc=False, flip=flip)
-        
-        history = []    
-        for ll in paramdict["history"]:
-            history.append([np.array(x) if isinstance(x, list) else x for x in ll])
-            
-        self.system[name].history = history
-        
-        for action in history:
-            a_t = list(action[0])
-            
-            if a_t[0] == "r":
-                self.system[name].cRot = action[2]
-                self.system[name].rotateGrid(action[1], save=False)
-                
-            elif a_t[0] == "t":
-                self.system[name].translateGrid(action[1], units, save=False)
-        
-        
-    def removeElement(self, name):
-        del self.system[name]
-        self.num_ref -= 1
-    
-    #### PLOTTING OPTICAL SYSTEM
-    def plotSystem(self, focus_1=False, focus_2=False, plotRaytrace=False, norm=False, save=False, ret=False):
-
-        fig, ax = pt.subplots(figsize=(10,10), subplot_kw={"projection": "3d"})
-        
-        for elem in self.system.values():
-            if elem.elType == "Reflector":
-                ax = elem.plotReflector(returns=True, ax_append=ax, focus_1=focus_1, focus_2=focus_2, norm=norm)
-            
-            elif elem.elType == "Camera":
-                ax = elem.plotCamera(returns=True, ax_append=ax)
-                
-            elif elem.elType == "Aperture":
-                ax = elem.plotAperture(returns=True, ax_append=ax)
-            
-        if plotRaytrace:
-            ax = self.Raytracer.plotRaysSystem(ax_append=ax)
-            
-        ax.set_ylabel(r"$y$ / [mm]", labelpad=20)
-        ax.set_xlabel(r"$x$ / [mm]", labelpad=10)
-        ax.set_zlabel(r"$z$ / [mm]", labelpad=50)
-        world_limits = ax.get_w_lims()
-        ax.set_box_aspect((world_limits[1]-world_limits[0],world_limits[3]-world_limits[2],world_limits[5]-world_limits[4]))
-        ax.tick_params(axis='x', which='major', pad=-3)
-        
-        if save:
-            pt.savefig(fname='system.jpg',bbox_inches='tight', dpi=300)
-        
-        if ret:
-            return fig
-
-        pt.show()
-        
-    def initRaytracer(self, nRays=0, nRing=0, 
-                 a=0, b=0, angx=0, angy=0,
-                 originChief=np.zeros(3), 
-                 tiltChief=np.zeros(3)):
-        
-        rt = RayTrace.RayTrace()
-        
-        rt.initRaytracer(nRays, nRing, a, b, angx, angy, originChief, tiltChief)
-        
-        self.Raytracer = rt
-        
-    def POtoRaytracer(self, source):
-        
-        # Load reflected Poynting vectors
-        Pr = self.loadPr(source)
-        
-        rt = RayTrace.RayTrace()
-        
-        rt.POtoRaytracer(source, Pr)
-
-        self.Raytracer = rt
-        
-    def startRaytracer(self, target, a0=100, workers=1, res=1, mode='auto'):
-        """
-        Propagate rays in RayTracer to a surface.
-        Adds new frame to rays, containing point of intersection and reflected direction.
-        """
-                
-        print("Raytracing to {}".format(target.name))
-        print("Total amount of rays: {}".format(self.Raytracer.nTot))
-        
-        # Check if ray-trace size is OK
-        workers = self._memCheckRT(workers)
-        
-        start = time.time()
-        
-        if mode == 'auto':
-            mode = self.Raytracer.getMode()
-        
-        if not hasattr(target, 'tcks'):
-            
-            if target.elType == "Reflector":
-                target.interpReflector(res, mode)
-                
-            elif target.elType == "Camera":
-                target.interpCamera(res, mode)
-        
-        self.Raytracer.set_tcks(target.tcks)
-
-        self.Raytracer.propagateRays(a0=a0, mode=mode, workers=workers)
-        end = time.time()
-        print("Elapsed time: {:.2f} [s]\n".format(end - start))
-        
-    def fieldRaytracer(self, target, field, k, a0=100, workers=1, res=1, mode='auto'):
-        self.startRaytracer(target, a0, workers, res, mode)
-        
-        self.Raytracer.calcPathlength()
-        
-        f_prop = []
-        for i, ((key, ray), f) in enumerate(zip(self.Raytracer.rays.items(), field[0].flatten())):
-            f_prop.append(f * np.exp(-1j * k * ray["length"]))
-            
-        f_prop = np.array(f_prop).reshape(field[0].shape)
-        return [f_prop, field[1]]
-        
-    def emptyRaytracer(self):
-        self.Raytracer.rays.clear()
-        
-    def addBeam(self, lims_x, lims_y, gridsize, beam='pw', pol=np.array([1,0,0]), amp=1, phase=0, flip=False, name='', comp='Ex', units='mm', cRot=np.zeros(3)):
-        if beam == 'pw':
-            self.inputBeam = Beams.PlaneWave(lims_x, lims_y, gridsize, pol, amp, phase, flip, name, units, cRot)
-            
-        elif beam == 'custom':
-            pathsToFields = [self.customBeamPath + 'r' + name, self.customBeamPath + 'i' + name, self.customBeamPath]
-            self.inputBeam = Beams.CustomBeam(lims_x, lims_y, gridsize, comp, pathsToFields, flip, name, units, cRot)
-
-    def addPointSource(self, area=1, pol='incoherent', amp=1, phase=0, flip=False, name='', units='mm', n=3, cRot=np.zeros(3)):
-        self.inputBeam = Beams.PointSource(area, pol, amp, phase, flip, name, units, n, cRot)
-            
-    def initPhysOptics(self, target=None, k=1, thres=-50, numThreads=1, cpp_path='./src/C++/', cont=False):
-        """
-        Create a PO object that will act as the 'translator' between POPPy and PhysBeam.
-        Also performs the initial propagation from beam to target.
-        Should be called once per system.
-        """
-        
-        self.PO = PO.PhysOptics(k, numThreads, thres, cpp_path)
-        self.PO.propType = self.inputBeam.status
-        self.PO.set_gs(self.inputBeam.shape)
-        
-        if self.PO.propType == 'coherent':
-            if not cont:
-                # Write input beam to input
-                for i, attr in enumerate(self.inputBeam):
-                    self.PO.writeInput(self.fileNames_s[i], attr)
-            
-                for i, attr in enumerate(target):
-                    if i == 3:
-                        # Dont write area of target
-                        pass
-                    else:
-                        self.PO.writeInput(self.fileNames_t[i], attr)
-                        
-        elif self.PO.propType == 'incoherent':
-            if not cont:
-                # Write input beam to input
-                for i, attr in enumerate(self.inputBeam):
-                    self.PO.writeInput(self.fileNames_ss[i], attr)
-            
-                for i, attr in enumerate(target):
-                    if i >= 3:
-                        # Dont write area of target
-                        pass
-                    else:
-                        self.PO.writeInput(self.fileNames_ts[i], attr)
-        
-        if target != None:
-            self.PO.set_gt(target.shape)
-            print("Calculating currents on {} from {}".format(target.name, self.inputBeam.name))
-        else:
-            print("Initialized PO object")
-=======
->>>>>>> 02452ba4
 
     def readCustomBeam(self, name, comp, shape, convert_to_current=True, mode="PMC", ret="currents"):
         rfield = np.loadtxt(self.customBeamPath + "r" + name + ".txt")
