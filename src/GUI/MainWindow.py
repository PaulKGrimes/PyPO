--- conflicted
+++ resolved
@@ -265,11 +265,7 @@
                 self.stm.addHyperbola(elementDict)
             elif elementDict["type"] == "Ellipse":
                 self.stm.addEllipse(elementDict)
-<<<<<<< HEAD
             self.ElementsColumn.reflectors.addWidget(ReflectorWidget(elementDict["name"], self.removeElement, self.setTransformationForm, self.plotElement))
-=======
-            self.ElementsColumn.reflectors.addWidget(ReflectorWidget(elementDict["name"], self.removeElement,self.setTransformationForm,self.plotElement))
->>>>>>> 772aa2a1
         except InputReflError as e:
             self.console.appendPlainText("FormInput Incorrect:")
             self.console.appendPlainText(e.__str__())
@@ -277,29 +273,17 @@
     def addParabolaAction(self):
         elementDict = self.ParameterWid.read()
         self.stm.addParabola(elementDict) 
-<<<<<<< HEAD
         self.ElementsColumn.reflectors.addWidget(ReflectorWidget(elementDict["name"],self.removeElement, self.setTransformationForm, self.plotElement))
-=======
-        self.ElementsColumn.reflectors.addWidget(ReflectorWidget(elementDict["name"], self.removeElement,self.setTransformationForm,self.plotElement))
->>>>>>> 772aa2a1
     
     def addHyperbolaAction(self):
         elementDict = self.ParameterWid.read()
         self.stm.addHyperbola(elementDict) 
-<<<<<<< HEAD
         self.ElementsColumn.reflectors.addWidget(ReflectorWidget(elementDict["name"],self.removeElement, self.setTransformationForm, self.plotElement))
-=======
-        self.ElementsColumn.reflectors.addWidget(ReflectorWidget(elementDict["name"], self.removeElement,self.setTransformationForm,self.plotElement))
->>>>>>> 772aa2a1
 
     def addEllipseAction(self):
         elementDict = self.ParameterWid.read()
         self.stm.addEllipse(elementDict) 
-<<<<<<< HEAD
         self.ElementsColumn.reflectors.addWidget(ReflectorWidget(elementDict["name"],self.removeElement, self.setTransformationForm, self.plotElement))
-=======
-        self.ElementsColumn.reflectors.addWidget(ReflectorWidget(elementDict["name"], self.removeElement,self.setTransformationForm,self.plotElement))
->>>>>>> 772aa2a1
     
     def addPlaneAction(self):
         elementDict = self.ParameterWid.read()
