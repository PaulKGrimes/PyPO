import os
import sys
import shutil
import asyncio

from PyQt5.QtWidgets import QApplication, QLabel, QMainWindow, QMenuBar, QMenu, QGridLayout, QWidget, QSizePolicy, QPushButton, QVBoxLayout, QHBoxLayout, QAction, QTabWidget, QTabBar, QScrollArea
from PyQt5.QtGui import QFont, QIcon, QTextCursor
from PyQt5.QtCore import Qt

from src.GUI.ParameterForms import formGenerator
import src.GUI.ParameterForms.formDataObjects as fDataObj
from src.GUI.PlotScreen import PlotScreen
from src.GUI.TransformationWidget import TransformationWidget
from src.GUI.Acccordion import Accordion
from src.GUI.ElementWidget import ElementWidget, FrameWidget, FieldsWidget, CurrentWidget
from src.GUI.Console import ConsoleGenerator
from src.GUI.Console import print
import numpy as np
from src.PyPO.Checks import InputReflError, InputRTError

sys.path.append('../')
sys.path.append('../../')
import src.PyPO.System as st

class MainWidget(QWidget):
    """Main Window."""
    def __init__(self, parent=None):
        """Initializer."""
        super().__init__(parent)
        # Window settings
        self.setWindowTitle("PyPO")

        # GridParameters
        self.GPElementsColumn = [0, 0, 2, 1]
        self.GPParameterForm  = [0, 1, 2, 1]
<<<<<<< HEAD
        self.GPPlotScreen     = [0, 2, 1, 1]
=======
        self.GPPlotScreen     = [0, 2, 2, 1]
>>>>>>> 9093b05b
        self.GPConsole        = [1, 2, 1, 1]

        ### ElementConfigurations
        # self.elementConfigs = []

        # init System
        
        # init layout
        self.grid = QGridLayout()

        self.pyprint = print

        self._setupPlotScreen()
        self._mkConsole()

        # self.pyprint(self.pyprint)
        

        self.stm = st.System(redirect=print)
        self._mkElementsColumn()
        # self.ElementsColumn.reflectors.addWidget(ElementWidget("refl",[lambda:0,lambda:0,lambda:0]))
        # self.ElementsColumn.RayTraceFrames.addWidget(FrameWidget("refl",[lambda:0,lambda:0,lambda:0]))
        # self.ElementsColumn.POFields.addWidget(FieldsWidget("refl",[lambda:0,lambda:0,lambda:0]))
        # self.ElementsColumn.POCurrents.addWidget(CurrentWidget("refl",[lambda:0,lambda:0,lambda:0]))

        self.setLayout(self.grid)

        # NOTE Raytrace stuff
        self.frameDict = {}
        # end NOTE

    def _mkConsole(self):
        # cons = Console()
        # global print
        # def print(s):
        #     cons.appendPlainText(s)
        # self.console = cons
        self.addToWindowGrid(ConsoleGenerator.get(), self.GPConsole)
        self.console = ConsoleGenerator.get()
        self.cursor = QTextCursor(self.console.document())
        
<<<<<<< HEAD
        # global print
        # def print(s, end=''):
        #     #s += end
        #     if end == '\r':
        #         self.cursor.setPosition(QTextCursor.End)
        #         self.cursor.select(QTextCursor.LineUnderCursor)
        #         self.cursor.removeSelectedText()
        #         self.console.insertPlainText(s)
        #     else:
        #         self.console.appendPlainText(s)
        #     self.console.repaint()
=======
        global print
        def print(s, end=''):
            if end == '\r':
                self.cursor.select(QTextCursor.LineUnderCursor)
                self.cursor.removeSelectedText()
                self.console.insertPlainText(s)
            else:
                self.console.appendPlainText(s)
            self.console.repaint()
        
        self.console.appendPlainText("********** PyPO Console **********")
        self.console.log()
        
>>>>>>> 9093b05b
        self.addToWindowGrid(self.console, self.GPConsole)
    
    def _mkElementsColumn(self):
        if hasattr(self, "ElementsColumn"):
            self.ElementsColumn.setParent(None)

        self.refletorActions = [self.setTransromationForm, self.plotElement, self.removeElement]
        StmElements = []
        for e in self.stm.system.keys():
            StmElements.append(e)
        self.ElementsColumn = Accordion()

        scroll = QScrollArea()
        scroll.setWidget(self.ElementsColumn)
        scroll.setVerticalScrollBarPolicy(Qt.ScrollBarAsNeeded)
        scroll.setWidgetResizable(True)
        scroll.setContentsMargins(0,0,0,0)
        scroll.setMinimumWidth(300)
        scroll.setMaximumWidth(300)
        self.addToWindowGrid(scroll, self.GPElementsColumn)

    def _setupPlotScreen(self):
        self.PlotScreen = QTabWidget()
        self.PlotScreen.setTabsClosable(True)
        self.PlotScreen.setTabShape(QTabWidget.Rounded)
        self.PlotScreen.tabCloseRequested.connect(self.closeTab)
        self.PlotScreen.setMaximumHeight(550)
        self.addToWindowGrid(self.PlotScreen, self.GPPlotScreen)

    def _formatVector(self, vector):
        return f"[{vector[0]}, {vector[1]}, {vector[2]}]"

    def addPlot(self, figure, label):
        self.PlotScreen.addTab(PlotScreen(figure, parent=self), label)
        self.PlotScreen.setCurrentIndex(self.PlotScreen.count()-1)


    def closeTab(self, i):
        self.PlotScreen.removeTab(i)

    def removeElement(self, element):
        self.stm.removeElement(element)
        
    def plotElement(self, surface):
        if self.stm.system:
            figure, _ = self.stm.plot3D(surface, show=False, save=False, ret=True)
        else :
            figure = None
        self.addPlot(figure, surface)

    def plotSystem(self):
        if self.stm.system:
            figure, _ = self.stm.plotSystem(ret = True, show=False, save=False)
        else :
            figure = None
        self.addPlot(figure, "System Plot %d" %self.getSysPlotNr())
        
    
    def getSysPlotNr(self):
        if not hasattr(self, "sysPlotNr"):
            self.sysPlotNr = 0
        self.sysPlotNr+=1
        return self.sysPlotNr

    def getRayPlotNr(self):
        if not hasattr(self, "rayPlotNr"):
            self.rayPlotNr = 0
        self.rayPlotNr+=1
        return self.rayPlotNr

    def plotRaytrace(self):
        framelist = []

        if self.stm.frames:
            for key in self.stm.frames.keys():
                framelist.append(key)
        
        if self.stm.system:
            figure, _ = self.stm.plotSystem(ret = True, show=False, save=False, RTframes=framelist)
        
        else:
            figure = None
        self.addPlot(figure,"Ray Trace Frame %d" %(self.getRayPlotNr()))

    def saveSystemAction(self):
        self.setForm(fDataObj.saveSystemForm(), readAction=self.saveSystemCall)
    
    def loadSystemAction(self):
        systemList = [os.path.split(x[0])[-1] for x in os.walk(self.stm.savePathSystems) if os.path.split(x[0])[-1] != "systems"]
        self.setForm(fDataObj.loadSystemForm(systemList), readAction=self.loadSystemCall)
    
    def removeSystemAction(self):
        systemList = [os.path.split(x[0])[-1] for x in os.walk(self.stm.savePathSystems) if os.path.split(x[0])[-1] != "systems"]
        self.setForm(fDataObj.loadSystemForm(systemList), readAction=self.removeSystemCall)
    
    def saveSystemCall(self):
        saveDict = self.ParameterWid.read()
        self.stm.saveSystem(saveDict["name"]) 
    
    def loadSystemCall(self):
        loadDict = self.ParameterWid.read()
        self._mkElementsColumn()
        self.stm.loadSystem(loadDict["name"]) 
        self.refreshColumn(self.stm.system, "elements")
        self.refreshColumn(self.stm.frames, "frames")
        self.refreshColumn(self.stm.fields, "fields")
        self.refreshColumn(self.stm.currents, "currents")
   
    def removeSystemCall(self):
        removeDict = self.ParameterWid.read()
        shutil.rmtree(os.path.join(self.stm.savePathSystems, removeDict["name"]))

    def addToWindowGrid(self, widget, param):
        self.grid.addWidget(widget, param[0], param[1], param[2], param[3])

    def refreshColumn(self, columnDict, columnType):
        for key, item in columnDict.items():
            if columnType == "elements":
                self.ElementsColumn.reflectors.addWidget(ElementWidget(key, self.refletorActions))
            
            elif columnType == "frames":
                self.ElementsColumn.RayTraceFrames.addWidget(FrameWidget(key, 
                        [self.setPlotFrameFormOpt, self.stm.removeFrame, self.calcRMSfromFrame]))
            
            elif columnType == "fields":
                self.ElementsColumn.POFields.addWidget(FieldsWidget(key, [self.setPlotFieldFormOpt, self.stm.removeField]))
            
            elif columnType == "currents":
                self.ElementsColumn.POCurrents.addWidget(CurrentWidget(key, [self.setPlotFieldFormOpt, self.stm.removeCurrent]))

    def addExampleParabola(self):
        d = {
            "name"      : "pri",
            "type"      : "Parabola",
            "pmode"     : "focus",
            "gmode"     : "uv",
            "flip"      : False,
            "vertex"    : np.zeros(3),
            "focus_1"   : np.array([0,0,3.5e3]),
            "lims_u"    : np.array([200,5e3]),
            "lims_v"    : np.array([0,360]),
            "gridsize"  : np.array([501,501])
            }
        self.stm.addParabola(d)
        self.ElementsColumn.reflectors.addWidget(ElementWidget(d["name"],self.refletorActions))

    def addExampleHyperbola(self):
        hyperbola = {
            'name': 'Hype',
            'type': 'Hyperbola', 
            'pmode': 'focus',
            'gmode': 'xy',
            'flip': False,
            'focus_1': np.array([   0.,    0., 3500.]),
            'focus_2': np.array([    0.,     0., -2106.]),
            'ecc': 1.08208248, 
            'lims_x': np.array([-310, 310]),
            'lims_y': np.array([-310, 310]), 
            'lims_u': np.array([0, 310]), 
            'lims_v': np.array([0, 6.283185307179586]),
            'gridsize': np.array([501, 501])
        }
        self.stm.addHyperbola(hyperbola)
        self.ElementsColumn.reflectors.addWidget(ElementWidget(hyperbola["name"],self.refletorActions))

    def setForm(self, formData, readAction):
        if hasattr(self, "ParameterWid"):
            self.ParameterWid.setParent(None)
        self.ParameterWid = formGenerator.FormGenerator(formData, readAction)
        self.ParameterWid.setMaximumWidth(400)
        self.ParameterWid.setMinimumWidth(400)
        # self.ParameterWid.setContentsMargins(5,5,5,5)
        scroll = QScrollArea()
        scroll.setWidget(self.ParameterWid)
        scroll.setVerticalScrollBarPolicy(Qt.ScrollBarAsNeeded)
        scroll.setHorizontalScrollBarPolicy(Qt.ScrollBarAlwaysOff)
        # scroll.border
        scroll.setWidgetResizable(True)
        scroll.setContentsMargins(0,0,0,0)
        scroll.setMinimumWidth(300)
        scroll.setMaximumWidth(400)
        self.addToWindowGrid(scroll,self.GPParameterForm)

    def setQuadricForm(self):
        self.setForm(fDataObj.makeQuadricSurfaceInp(), readAction=self.addQuadricAction)
    
    def setPlaneForm(self):
        self.setForm(fDataObj.makePlaneInp(), readAction=self.addPlaneAction)

    def addQuadricAction(self):
        try:
            elementDict = self.ParameterWid.read()
            if elementDict["type"] == "Parabola":
                self.stm.addParabola(elementDict)
            elif elementDict["type"] == "Hyperbola":
                self.stm.addHyperbola(elementDict)
            elif elementDict["type"] == "Ellipse":
                self.stm.addEllipse(elementDict)
            self.ElementsColumn.reflectors.addWidget(ElementWidget(elementDict["name"],self.refletorActions))
        except InputReflError as e:
            self.console.appendPlainText("FormInput Incorrect:")
            self.console.appendPlainText(e.__str__())

    def addParabolaAction(self):
        elementDict = self.ParameterWid.read()
        self.stm.addParabola(elementDict) 
    
    def addHyperbolaAction(self):
        elementDict = self.ParameterWid.read()
        self.stm.addHyperbola(elementDict) 
        self.ElementsColumn.reflectors.addWidget(ElementWidget(elementDict["name"],self.refletorActions))

    def addEllipseAction(self):
        elementDict = self.ParameterWid.read()
        self.stm.addEllipse(elementDict) 
        self.ElementsColumn.reflectors.addWidget(ElementWidget(elementDict["name"],self.refletorActions))
    
    def addPlaneAction(self):
        elementDict = self.ParameterWid.read()
        self.stm.addPlane(elementDict) 
        self.ElementsColumn.reflectors.addWidget(ElementWidget(elementDict["name"],self.refletorActions))
    
    def setTransromationForm(self, element):
        self.setForm(fDataObj.makeTransformationForm(element), self.applyTransformation)

    def applyTransformation(self, element):
        dd = self.ParameterWid.read()
        transformationType = dd["type"]
        vector = dd["vector"]

        if transformationType == "Translation":
            self.stm.translateGrids(dd["element"], vector)
            print(f'Translated {dd["element"]} by {self._formatVector(vector)} mm')
        elif transformationType == "Rotation":
            self.stm.rotateGrids(dd["element"], vector, cRot=dd["centerOfRotation"])
            print(f'Rotated {dd["element"]} by {self._formatVector(vector)} deg around {self._formatVector(dd["centerOfRotation"])}')
        else:
            raise Exception("Transformation type incorrect")

    #NOTE Raytrace widgets
    def setInitFrameForm(self):
        self.setForm(fDataObj.initFrameInp(), readAction=self.addFrameAction)

    def setInitGaussianForm(self):
        self.setForm(fDataObj.initGaussianInp(self.stm.system), readAction=self.addGaussianAction)
    
    def setInitPSForm(self):
        self.setForm(fDataObj.initPSInp(self.stm.system), readAction=self.addPSAction)
    
    def addFrameAction(self):
        RTDict = self.ParameterWid.read()
        self.stm.createFrame(RTDict)
        self.ElementsColumn.RayTraceFrames.addWidget(FrameWidget(RTDict["name"],
                            [self.setPlotFrameFormOpt, self.stm.removeFrame, self.calcRMSfromFrame]))    
    
    def addGaussianAction(self):
        GDict = self.ParameterWid.read()
        self.stm.createGauss(GDict, GDict["surface"])
        self.ElementsColumn.POFields.addWidget(FieldsWidget(GDict["name"], [self.setPlotFieldFormOpt, self.stm.removeField]))
        self.ElementsColumn.POCurrents.addWidget(CurrentWidget(GDict["name"], [self.setPlotCurrentFormOpt, self.stm.removeCurrent]))
    
    def addPSAction(self):
        PSDict = self.ParameterWid.read()
        self.stm.generatePointSource(PSDict, PSDict["surface"])
        self.ElementsColumn.POFields.addWidget(FieldsWidget(PSDict["name"], [self.setPlotFieldFormOpt, self.stm.removeField]))
        self.ElementsColumn.POCurrents.addWidget(CurrentWidget(PSDict["name"], [self.setPlotCurrentFormOpt, self.stm.removeCurrent]))
    
    def setPlotFrameForm(self):
        self.setForm(fDataObj.plotFrameInp(self.stm.frames), readAction=self.addPlotFrameAction)
    
    def setPlotFrameFormOpt(self, frame):
        self.setForm(fDataObj.plotFrameOpt(frame), readAction=self.addPlotFrameAction)

    def setPlotFieldFormOpt(self, field):
        self.setForm(fDataObj.plotFieldOpt(field), readAction=self.addPlotFieldAction)
        
    def setPlotCurrentFormOpt(self, current):
        self.setForm(fDataObj.plotCurrentOpt(current), readAction=self.addPlotCurrentAction)
    
    def addPlotFrameAction(self):
        plotFrameDict = self.ParameterWid.read()
        fig = self.stm.plotRTframe(plotFrameDict["frame"], project=plotFrameDict["project"], returns=True)
        self.PlotScreen.addTab(PlotScreen(fig, parent=self),f'{plotFrameDict["frame"]} - {plotFrameDict["project"]}')

        self.addToWindowGrid(self.PlotScreen, self.GPPlotScreen)

    def addPlotFieldAction(self):
        plotFieldDict = self.ParameterWid.read()
        fig, _ = self.stm.plotBeam2D(self.stm.fields[plotFieldDict["field"]].surf, plotFieldDict["field"], 
                                    plotFieldDict["comp"], ptype="field", project=plotFieldDict["project"], returns=True)
        self.PlotScreen.addTab(PlotScreen(fig, parent=self),f'{plotFieldDict["field"]} - {plotFieldDict["comp"]}  - {plotFieldDict["project"]}')

        self.addToWindowGrid(self.PlotScreen, self.GPPlotScreen)
    
    def addPlotCurrentAction(self):
        plotFieldDict = self.ParameterWid.read()
        fig, _ = self.stm.plotBeam2D(self.stm.currents[plotFieldDict["field"]].surf, plotFieldDict["field"], 
                                    plotFieldDict["comp"], ptype="current", project=plotFieldDict["project"], returns=True)
        self.PlotScreen.addTab(PlotScreen(fig,parent=self),f'{plotFieldDict["field"]} - {plotFieldDict["comp"]}  - {plotFieldDict["project"]}')

        self.addToWindowGrid(self.PlotScreen, self.GPPlotScreen)
    
    def setPropRaysForm(self):
        self.setForm(fDataObj.propRaysInp(self.stm.frames, self.stm.system), self.addPropRaysAction)

    def addPropRaysAction(self): 
        propRaysDict = self.ParameterWid.read()
        self.stm.runRayTracer(propRaysDict["frame_in"], propRaysDict["frame_out"], 
                            propRaysDict["target"], propRaysDict["epsilon"], propRaysDict["nThreads"], 
                            propRaysDict["t0"], propRaysDict["device"], verbose=False)
        self.ElementsColumn.RayTraceFrames.addWidget(FrameWidget(propRaysDict["frame_out"], 
                                [self.setPlotFrameFormOpt, self.stm.removeFrame, self.calcRMSfromFrame]))
    
    def setPOInitForm(self):
        self.setForm(fDataObj.propPOInp(self.stm.currents, self.stm.system), self.addPropBeamAction)
    
    def setPOFFInitForm(self):
        self.setForm(fDataObj.propPOFFInp(self.stm.currents, self.stm.system), self.addPropBeamAction)
    
    def setTaperEffsForm(self):
        self.setForm(fDataObj.calcTaperEff(self.stm.fields, self.stm.system), self.calcTaperAction)
    
    def setSpillEffsForm(self):
        self.setForm(fDataObj.calcSpillEff(self.stm.fields, self.stm.system), self.calcSpillAction)

    def setXpolEffsForm(self):
        self.setForm(fDataObj.calcXpolEff(self.stm.fields, self.stm.system), self.calcXpolAction)

    def calcTaperAction(self):
        TaperDict = self.ParameterWid.read()
        eff_taper = self.stm.calcTaper(TaperDict["f_name"], TaperDict["comp"])
        print(f'Taper efficiency of {TaperDict["f_name"]}, component {TaperDict["comp"]} = {eff_taper}\n')
    
    def calcSpillAction(self):
        SpillDict = self.ParameterWid.read()

        aperDict = {
                "center"    : SpillDict["center"],
                "inner"      : SpillDict["inner"],
                "outer"      : SpillDict["outer"]
                }

        eff_spill = self.stm.calcSpillover(SpillDict["f_name"], SpillDict["comp"], aperDict)
        print(f'Spillover efficiency of {SpillDict["f_name"]}, component {SpillDict["comp"]} = {eff_spill}\n')
    
    def calcXpolAction(self):
        XpolDict = self.ParameterWid.read()
        eff_Xpol = self.stm.calcXpol(XpolDict["f_name"], XpolDict["co_comp"], XpolDict["cr_comp"])
        print(f'X-pol efficiency of {XpolDict["f_name"]}, co-component {XpolDict["co_comp"]} and X-component {XpolDict["cr_comp"]} = {eff_Xpol}\n')

    def addPropBeamAction(self):
        propBeamDict = self.ParameterWid.read()
        self.stm.runPO(propBeamDict)

        if propBeamDict["mode"] == "JM":
            self.ElementsColumn.POCurrents.addWidget(CurrentWidget(propBeamDict["name_JM"], [self.setPlotCurrentFormOpt, self.stm.removeCurrent]))
        
        elif propBeamDict["mode"] == "EH" or propBeamDict["mode"] == "FF":
            self.ElementsColumn.POFields.addWidget(FieldsWidget(propBeamDict["name_EH"], [self.setPlotFieldFormOpt, self.stm.removeField]))
        
        elif propBeamDict["mode"] == "JMEH":
            self.ElementsColumn.POCurrents.addWidget(CurrentWidget(propBeamDict["name_JM"], [self.setPlotCurrentFormOpt, self.stm.removeCurrent]))
            self.ElementsColumn.POFields.addWidget(FieldsWidget(propBeamDict["name_EH"], [self.setPlotFieldFormOpt, self.stm.removeField]))
        
        elif propBeamDict["mode"] == "EHP":
            self.ElementsColumn.POFields.addWidget(CurrentWidget(propBeamDict["name_EH"], [self.setPlotCurrentFormOpt, self.stm.removeCurrent]))
            self.ElementsColumn.RayTraceFrames.addWidget(FrameWidget(propBeamDict["name_P"], 
                                [self.setPlotFrameFormOpt, self.stm.removeFrame, self.calcRMSfromFrame]))
    #END NOTE
    
    def calcRMSfromFrame(self, frame):
        rms = self.stm.calcSpotRMS(frame)
        print(f"RMS value of {frame} = {rms} mm\n")

class PyPOMainWindow(QMainWindow):
    def __init__(self, parent=None):
        """Initializer."""
        super().__init__(parent)
        self.mainWid = MainWidget()
        self.mainWid.setContentsMargins(0,0,0,0)
        self.setContentsMargins(0,0,0,0)
        self.setAutoFillBackground(True)
        self._createMenuBar()
        self.setCentralWidget(self.mainWid)
        self.showMaximized()
        with open('src/GUI/style.css') as f:
            style = f.read()
        self.setStyleSheet(style)


    def _createMenuBar(self):
        menuBar = self.menuBar()

        ElementsMenu = menuBar.addMenu("Elements")
        SystemsMenu = menuBar.addMenu("Systems")
        RaytraceMenu = menuBar.addMenu("Ray-tracer")
        PhysOptMenu = menuBar.addMenu("Physical-optics")

        ### Generate test parabola
        AddTestParabola = QAction('Add Test Parabola', self)
        AddTestParabola.setShortcut('Ctrl+Shift+P')
        AddTestParabola.setStatusTip('Generates a Parabolic reflector and plots it')
        AddTestParabola.triggered.connect(self.mainWid.addExampleParabola)
        ElementsMenu.addAction(AddTestParabola)

        ### Generate test hyperbola
        AddTestHyperbola = QAction('Add Test Hyperbola', self)
        AddTestHyperbola.setShortcut('Ctrl+Shift+H')
        AddTestHyperbola.setStatusTip('Generates a Parabolic reflector and plots it')
        AddTestHyperbola.triggered.connect(self.mainWid.addExampleHyperbola)
        ElementsMenu.addAction(AddTestHyperbola)

        ### Add Element
        reflectorSelector = ElementsMenu.addMenu("Reflector")
        ### Planar Surface
        planeAction = QAction("Plane", self)
        planeAction.setShortcut("Ctrl+L")
        planeAction.setStatusTip("Add a plane surface.")
        planeAction.triggered.connect(self.mainWid.setPlaneForm)
        reflectorSelector.addAction(planeAction)
        
        ### Quadric Surface
        hyperbolaAction = QAction('Quadric Surface', self)
        hyperbolaAction.setShortcut('Ctrl+Q')
        hyperbolaAction.setStatusTip("Quadric Surface")
        hyperbolaAction.triggered.connect(self.mainWid.setQuadricForm)
        reflectorSelector.addAction(hyperbolaAction)
        

    ### System actions
        # newSystem = QAction('Add System', self)
        # newSystem.triggered.connect(self.mainWid.addSystemAction)
        # SystemsMenu.addAction(newSystem)

        plotSystem = QAction("Plot System", self)
        plotSystem.triggered.connect(self.mainWid.plotSystem)
        SystemsMenu.addAction(plotSystem)

        plotRaytrace = QAction("Plot ray-trace", self)
        plotRaytrace.triggered.connect(self.mainWid.plotRaytrace)
        SystemsMenu.addAction(plotRaytrace)
        
        saveSystem = QAction("Save system", self)
        saveSystem.triggered.connect(self.mainWid.saveSystemAction)
        SystemsMenu.addAction(saveSystem)

        loadSystem = QAction("Load system", self)
        loadSystem.triggered.connect(self.mainWid.loadSystemAction)
        SystemsMenu.addAction(loadSystem)
        
        removeSystem = QAction("Remove system", self)
        removeSystem.triggered.connect(self.mainWid.removeSystemAction)
        SystemsMenu.addAction(removeSystem)
        
        # NOTE Raytrace actions
        makeFrame = RaytraceMenu.addMenu("Make frame")
        initFrameAction = QAction("Initialize", self)
        initFrameAction.setStatusTip("Initialize ray-trace frame from input form")
        initFrameAction.triggered.connect(self.mainWid.setInitFrameForm)
        makeFrame.addAction(initFrameAction)
        
        poyntingFrameAction = QAction("Poynting", self)


        # Propagate rays
        propRaysAction = QAction("Propagate rays", self)
        propRaysAction.triggered.connect(self.mainWid.setPropRaysForm)
        RaytraceMenu.addAction(propRaysAction)

        # PO actions
        makeBeam = PhysOptMenu.addMenu("Initialize beam")
        initPointAction = QAction("Point source", self)
        initPointAction.triggered.connect(self.mainWid.setInitPSForm)
        makeBeam.addAction(initPointAction)
    
        initGaussAction = QAction("Gaussian beam", self)
        initGaussAction.triggered.connect(self.mainWid.setInitGaussianForm)
        makeBeam.addAction(initGaussAction)

        propBeam = PhysOptMenu.addMenu("Propagate beam") 
        initPropSurfAction = QAction("To surface", self)
        initPropSurfAction.triggered.connect(self.mainWid.setPOInitForm)
        propBeam.addAction(initPropSurfAction)
        
        initPropFFAction = QAction("To far-field", self)
        initPropFFAction.triggered.connect(self.mainWid.setPOFFInitForm)
        propBeam.addAction(initPropFFAction)

        calcEffs = PhysOptMenu.addMenu("Efficiencies")
        calcSpillEffsAction = QAction("Spillover", self)
        calcSpillEffsAction.triggered.connect(self.mainWid.setSpillEffsForm)
        calcEffs.addAction(calcSpillEffsAction)
        
        calcTaperEffsAction = QAction("Taper", self)
        calcTaperEffsAction.triggered.connect(self.mainWid.setTaperEffsForm)
        calcEffs.addAction(calcTaperEffsAction)
        
        calcXpolEffsAction = QAction("X-pol", self)
        calcXpolEffsAction.triggered.connect(self.mainWid.setXpolEffsForm)
        calcEffs.addAction(calcXpolEffsAction)

        # END NOTE
if __name__ == "__main__":

    print("lala")
    app = QApplication(sys.argv)
    win = PyPOMainWindow(parent=None)
    # def print(s):
    #     cons.appendPlainText(s)
    win.show()
    app.exec_()<|MERGE_RESOLUTION|>--- conflicted
+++ resolved
@@ -33,11 +33,7 @@
         # GridParameters
         self.GPElementsColumn = [0, 0, 2, 1]
         self.GPParameterForm  = [0, 1, 2, 1]
-<<<<<<< HEAD
         self.GPPlotScreen     = [0, 2, 1, 1]
-=======
-        self.GPPlotScreen     = [0, 2, 2, 1]
->>>>>>> 9093b05b
         self.GPConsole        = [1, 2, 1, 1]
 
         ### ElementConfigurations
@@ -79,7 +75,19 @@
         self.console = ConsoleGenerator.get()
         self.cursor = QTextCursor(self.console.document())
         
-<<<<<<< HEAD
+        global print
+        def print(s, end=''):
+            if end == '\r':
+                self.cursor.select(QTextCursor.LineUnderCursor)
+                self.cursor.removeSelectedText()
+                self.console.insertPlainText(s)
+            else:
+                self.console.appendPlainText(s)
+            self.console.repaint()
+        
+        self.console.appendPlainText("********** PyPO Console **********")
+        # self.console.log()
+        
         # global print
         # def print(s, end=''):
         #     #s += end
@@ -91,21 +99,6 @@
         #     else:
         #         self.console.appendPlainText(s)
         #     self.console.repaint()
-=======
-        global print
-        def print(s, end=''):
-            if end == '\r':
-                self.cursor.select(QTextCursor.LineUnderCursor)
-                self.cursor.removeSelectedText()
-                self.console.insertPlainText(s)
-            else:
-                self.console.appendPlainText(s)
-            self.console.repaint()
-        
-        self.console.appendPlainText("********** PyPO Console **********")
-        self.console.log()
-        
->>>>>>> 9093b05b
         self.addToWindowGrid(self.console, self.GPConsole)
     
     def _mkElementsColumn(self):
