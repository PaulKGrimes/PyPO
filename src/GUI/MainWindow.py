--- conflicted
+++ resolved
@@ -424,10 +424,7 @@
                 pathFileList[1] = self.currentFileName
             
             self.currentFileName = pathFileList[1]
-<<<<<<< HEAD
             self.currentFilePath = pathFileList[0]
-=======
->>>>>>> 0fbf8cbc
 
             self.stm.setSavePathSystems(pathFileList[0])
             return self.saveSystem()
@@ -436,12 +433,7 @@
             print(err)
             print_tb(err.__traceback__)
             self.clog.error(err)
-<<<<<<< HEAD
- 
-=======
-    
-   
->>>>>>> 0fbf8cbc
+            
     def loadSystem(self):
         """!
         Loads system selected in from form.
