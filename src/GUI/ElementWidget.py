--- conflicted
+++ resolved
@@ -47,11 +47,7 @@
         self.setLayout(layout)
 
 class ElementWidget(QWidget):
-<<<<<<< HEAD
-    def __init__ (self, name, plotAction, removeAction, transformAction = None, RMSAction = None, removeFromTree = None,  p=None):
-=======
-    def __init__ (self, name, plotAction, removeAction, transformAction = None, RMSAction = None, snapAction = None,  p=None):
->>>>>>> 1f0db37a
+    def __init__ (self, name, plotAction, removeAction, transformAction = None, RMSAction = None, snapAction = None, removeFromTree = None, p=None):
         super().__init__(parent=p)
         self.plotAction = plotAction
         self.removeAction_ = removeAction
@@ -129,27 +125,21 @@
         if RemoveElementDialog(self.name).exec_():
             self.removeAction_(self.name)
             self.setParent(None)
-<<<<<<< HEAD
             if self.removeFromTree:
                 self.removeFromTree()
-
-class ReflectorWidget(ElementWidget):
-    def __init__(self, name, removeAction, transformAction, plotAction, removeFromTree=None, p=None):
-        super().__init__(name, plotAction, removeAction, transformAction=transformAction, removeFromTree=removeFromTree, p=p)
-=======
     
     def snap(self):
         self._closeOptionsMenu()        
         self.snapAction(self.name)
 
+
 class ReflectorWidget(ElementWidget):
-    def __init__(self, name, removeAction, transformAction, plotAction, snapAction, p=None):
-        super().__init__(name, plotAction, removeAction, transformAction=transformAction, snapAction=snapAction, p=p)
+    def __init__(self, name, removeAction, transformAction, plotAction, snapAction, removeFromTree=None, p=None):
+        super().__init__(name, plotAction, removeAction, transformAction=transformAction, removeFromTree=removeFromTree, snapAction=snapAction, p=p)
 
 class GroupWidget(ElementWidget):
     def __init__(self, name, removeAction, transformAction, plotAction, snapActionp=None):
         super().__init__(name, plotAction, removeAction, transformAction=transformAction, snapAction=snapAction, p=p)
->>>>>>> 1f0db37a
 
 class FrameWidget(ElementWidget):
     def __init__ (self, name, removeAction, plotAction, RMSAction,  p=None ):
