#!/usr/bin/env python3
import sys
import os
import shutil
import platform
import argparse

from src.PyPO.CustomLogger import CustomLogger

##
# @file
# PyPO build script.
#
# Configures CMake, generates makefiles and runs them.
# Also contains functions to install prerequisites and clean build directories.
# There is one flag for generating documentation, but most users (probably) won't use this option.
# For an overview of the possible flags, run in a terminal:
#```
# python Build.py --help
#```
def BuildPyPO():
    clog_mgr = CustomLogger(os.path.basename(__file__))
    clog = clog_mgr.getCustomLogger()

    pathToBuild = os.path.join("src")
    
    parser = argparse.ArgumentParser(description="build and test interface script for PyPO")
    parser.add_argument("-p", "--prereqs", help="install PyPO prerequisites", action="store_true")
    parser.add_argument("-o", "--optional", help="install optional packages", action="store_true")
    parser.add_argument("-f", "--config", help="configure PyPO build scripts", action="store_true")
    parser.add_argument("-m", "--make", help="build PyPO libraries", action="store_true")
    parser.add_argument("-c", "--clean", help="remove PyPO build directory", action="store_true")
    parser.add_argument("-d", "--docs", help="generate PyPO documentation with doxygen", action="store_true")
    parser.add_argument("-t", "--test", help="run PyPO unittests", action="store_true")
    args = parser.parse_args()

    if args.prereqs:
        clog.info("Installing PyPO prerequisites...")
        path_to_reqs = os.path.join("out", "requirements", "requirements.txt")
        path_to_reqs_opt = os.path.join("out", "requirements", "requirements_gui.txt")
        if platform.system() == "Linux":
            os.system("sudo apt install cm-super dvipng gcc build-essential cmake")
            
            if args.optional:
                os.system("sudo apt install qtbase5-dev qt5-qmake qtbase5-dev-tools")

        elif platform.system() == "Darwin":
            os.system("xcode-select --install")
            os.system("brew install gcc cmake")
            
            if args.optional:
                os.system("brew install qt5 qtbase5-dev qt5-qmake qtbase5-dev-tools")
            
        #elif platform.system() == "Windows":
        #    os.system("py -m pip install numpy matplotlib scipy setuptools nose PySide2 tqdm inquirer attrs")
            
        if args.optional:
            os.system(f"pip install -U -r {path_to_reqs_opt}")
        
        else:
            os.system(f"pip install -U -r {path_to_reqs}")
        
        clog.info("Succesfully installed PyPO prerequisites.")
        clog.warning("Install CUDA manually to enable PyPO on GPU.")
    
    if args.clean:
        try:
            clog.info("Cleaning build directory...")
            dir_build = os.path.join(os.getcwd(), "out", "build")
            shutil.rmtree(dir_build)
            clog.info("Succesfully cleaned build directory.")
        except:
            clog.warning("Nothing to clean.")

    if args.config:
        dir_lists = os.path.join(os.getcwd(), "src")
        dir_build = os.path.join(os.getcwd(), "out", "build")

        if not os.path.exists(dir_build):
            os.makedirs(dir_build)
        
        try:
            clog.info("Configuring PyPO...")
            if os.name == "posix":
                os.system(f"cmake -S {dir_lists} -B {dir_build} -DCMAKE_BUILD_TYPE=Release")

            elif os.name == "nt":
                os.system(f"cmake -S {dir_lists} -B {dir_build}")
            clog.info("Succesfully configured PyPO.")
        
        except:
            clog.error("Could not configure PyPO. Is CMake installed?")

    if args.make:
        try:
            clog.info("Building PyPO...")
            dir_lists = os.path.join(os.getcwd(), "src")
            dir_build = os.path.join(os.getcwd(), "out", "build")

            if not os.path.exists(dir_build):
                os.makedirs(dir_build)

            os.system(f"cmake --build {dir_build}")
            clog.info("Succesfully built PyPO.")

        except:
            clog.error("Could not build PyPO.")

    if args.docs:
        try:
            try:
                shutil.rmtree("docs")
                shutil.rmtree("../PyPO-docs/docs")
            except:
                pass
            clog.info("Generating PyPO documentation...")
            os.system("doxygen doxy/Doxyfile")
            
            # Convert md for GUI tutorials to html and copy to /docs
            guitut_path = os.path.join("tutorials", "Gui")
            
            file_md = []
            for (dirpath, dirnames, filenames) in os.walk(guitut_path):
                for file in filenames:
                    if file.split(".")[1] == "md":
                        file_md.append(file)
                break
            for file in file_md:
                filename = file.split(".")[0]
                filename_html = filename + ".html"

                os.system(f"pandoc {os.path.join(guitut_path, file)} -t html -o {os.path.join(guitut_path, filename_html)}")

            dest_path = os.path.join("docs", "Gui")
            shutil.copytree(guitut_path, dest_path, ignore=shutil.ignore_patterns("*.md"))

            # Read html to set default detail level of menus
            annotated_path = os.path.join("docs", "annotated.html")
            filelist_path = os.path.join("docs", "files.html")
            
            with open(annotated_path, 'r') as file :
                filedata = file.read()
                filedata = filedata.replace('init_search(); });', 'init_search(); toggleLevel(2); });')
            
            with open(annotated_path, 'w') as file:
                file.write(filedata)
            
            with open(filelist_path, 'r') as file :
                filedata = file.read()
                filedata = filedata.replace('init_search(); });', 'init_search(); toggleLevel(2); });')
            
            with open(filelist_path, 'w') as file:
                file.write(filedata)

            shutil.move("docs", "../PyPO-docs/docs")
<<<<<<< HEAD
=======

>>>>>>> 1b9434ff
            clog.info("Succesfully generated PyPO documentation.")
        
        except:
            clog.error("Failed to generate documentation. Is doxygen installed?")
    
    if args.test:
        try:
            clog.info("Running PyPO unittests...")
            dir_tests = os.path.join(os.getcwd(), "tests")

            os.system(f"nose2 -v")

        except:
            clog.error("Failed to test PyPO.")

 
if __name__ == "__main__":
	BuildPyPO()<|MERGE_RESOLUTION|>--- conflicted
+++ resolved
@@ -153,10 +153,7 @@
                 file.write(filedata)
 
             shutil.move("docs", "../PyPO-docs/docs")
-<<<<<<< HEAD
-=======
 
->>>>>>> 1b9434ff
             clog.info("Succesfully generated PyPO documentation.")
         
         except:
