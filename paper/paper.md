---
title: 'PyPO: a Python package for Physical Optics'
tags:
  - Physical Optics
  - Geometrical Optics
  - Reflectors
  - Python
  - C++
  - CUDA
authors:
  - name: Arend Moerman
    orcid: 0000-0002-0475-6134
    corresponding: true
    affiliation: 1
  - name: Maikel H. Gafaji
    affiliation: 2
  - name: Kenichi Karatsu
    orcid: 0000-0003-4562-5584
    affiliation: [1,3]
  - name: Akira Endo
    orcid: 0000-0003-0379-2341
    affiliation: 1
affiliations:
  - name: Faculty of Electrical Engineering, Mathematics and Computer Science, Delft University of Technology, Mekelweg 4, 2628 CD, Delft, The Netherlands
    index: 1
  - name: The Hague University of Applied Sciences, Johanna Westerdijkplein 75, 2521 EN, The Hague, The Netherlands
    index: 2
  - name: SRON—Netherlands Institute for Space Research, Niels Bohrweg 4, 2333 CA, Leiden, The Netherlands
    index: 3
date: 26 April 2023
bibliography: paper.bib
---

# Summary
`PyPO` is a Python interface for end-to-end design, simulation and analysis of (quasi-)optical reflector systems. 
It can model the forward and backward propagation of electromagnetic field distributions between multiple planar and (off-axis) quadric surfaces, as well as far-field propagation.
Simulations are performed using either geometrical optics (GO) or the equivalent surface current approach, belonging to the field of physical optics (PO) [@Balanis:1989].
The GO and PO calculations are performed using libraries written in C++ and CUDA, allowing for multi-threading and GPU acceleration.
Common figures of merit, such as aperture efficiency and half-power beamwidth, can be calculated and used for quantitative analysis of the designed system.
Input beam patterns can be selected from a range of models, such as Gaussian beams, point sources and uniform sources. 
Custom beam patterns can also be imported to, for example, model the propagation of a measured beam pattern through a simulated optical system.

`PyPO` can be used through either a scripting-based approach, where simulations are defined in Python scripts, or through the graphical user interface (GUI).
<<<<<<< HEAD
It carries core dependencies on NumPy [@Harris:2020], Matplotlib [@Hunter:2007], SciPy [@Virtanen:2020]. The unittesting framework carries a dependency on nose2. The GUI carries dependencies on PySide2 and attrs. 
=======
It only carries core dependencies on NumPy [@Harris:2020], Matplotlib [@Hunter:2007], SciPy [@Virtanen:2020]. The unittesting framework carries a dependency on nose2. The GUI carries dependencies on PyQt5 and attrs. 
>>>>>>> fe3b6569

# Statement of need
Development of `PyPO` started with the need for alignment strategies for the wideband sub-mm spectrometer DESHIMA 2.0 [@Taniguchi:2022]. 
A software package capable of efficient GO and PO calulations through optical systems consisting of quadric surfaces was necessary for calculating the configuration of the corrective optics. 
Currently, `PyPO` is also being used in simulations of measured beam patterns of DESHIMA 2.0 at the ASTE [@ASTE] telescope for the analysis of instrument performance.

Commercial software for GO and PO calculations, such as OpticStudio (Zemax) and GRASP (TICRA), has already been developed, but to our knowledge `PyPO` is the first free open-source Python package that simulates planar and quadric (off-axis) reflector geometries using both GO and PO. 
Moreover, `PyPO` does not employ approximations often employed by other software packages such as `POPPy` [@Perrin:2012] and Prysm [@Dube:2019]. Rather, PyPO directly solves the radiation integral, allowing for propagation between multiple (off-axis) reflector surfaces.

# Availability
`PyPO` can be found on [Github](https://github.com/arend95/PyPO) and is available for Linux, Windows and MacOS.
Software documentation and instructions regarding installation, contributing and issue tracking can be found in the [documentation](https://arend95.github.io/PyPO/). 
The package comes with several Jupyter Notebook tutorials illustrating the workflow and features, and can be used as building blocks for new reflector systems.

# Acknowledgements
This work is supported by the European Union (ERC Consolidator Grant No. 101043486 TIFUUN). Views and opinions expressed are however those of the authors only and do not necessarily reflect those of the European Union or the European Research Council Executive Agency. Neither the European Union nor the granting authority can be held responsible for them.

# References<|MERGE_RESOLUTION|>--- conflicted
+++ resolved
@@ -41,11 +41,7 @@
 Custom beam patterns can also be imported to, for example, model the propagation of a measured beam pattern through a simulated optical system.
 
 `PyPO` can be used through either a scripting-based approach, where simulations are defined in Python scripts, or through the graphical user interface (GUI).
-<<<<<<< HEAD
-It carries core dependencies on NumPy [@Harris:2020], Matplotlib [@Hunter:2007], SciPy [@Virtanen:2020]. The unittesting framework carries a dependency on nose2. The GUI carries dependencies on PySide2 and attrs. 
-=======
 It only carries core dependencies on NumPy [@Harris:2020], Matplotlib [@Hunter:2007], SciPy [@Virtanen:2020]. The unittesting framework carries a dependency on nose2. The GUI carries dependencies on PyQt5 and attrs. 
->>>>>>> fe3b6569
 
 # Statement of need
 Development of `PyPO` started with the need for alignment strategies for the wideband sub-mm spectrometer DESHIMA 2.0 [@Taniguchi:2022]. 
